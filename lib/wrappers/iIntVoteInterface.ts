import BigNumber from "bignumber.js";
import { Address, Hash } from "../commonTypes";
import { ArcTransactionProposalResult, ArcTransactionResult } from "../iContractWrapperBase";
import { TxGeneratingFunctionOptions } from "../transactionService";
import { EventFetcherFactory } from "../web3EventService";

/**
 * The Arc contract `IntVoteInterface`.
 */
export interface IIntVoteInterface {
  NewProposal: EventFetcherFactory<NewProposalEventResult>;
  CancelProposal: EventFetcherFactory<CancelProposalEventResult>;
  ExecuteProposal: EventFetcherFactory<ExecuteProposalEventResult>;
  VoteProposal: EventFetcherFactory<VoteProposalEventResult>;
  CancelVoting: EventFetcherFactory<CancelVotingEventResult>;

  address: Address;

  propose(options: ProposeOptions & TxGeneratingFunctionOptions): Promise<ArcTransactionProposalResult>;
  cancelProposal(options: ProposalIdOption & TxGeneratingFunctionOptions): Promise<ArcTransactionResult>;
  ownerVote(options: OwnerVoteOptions & TxGeneratingFunctionOptions): Promise<ArcTransactionResult>;
  vote(options: VoteOptions & TxGeneratingFunctionOptions): Promise<ArcTransactionResult>;
  voteWithSpecifiedAmounts(
    options: VoteWithSpecifiedAmountsOptions & TxGeneratingFunctionOptions): Promise<ArcTransactionResult>;
  cancelVote(options: ProposalIdOption & TxGeneratingFunctionOptions): Promise<ArcTransactionResult>;
  getNumberOfChoices(options: ProposalIdOption): Promise<number>;
  isVotable(options: ProposalIdOption): Promise<boolean>;
  voteStatus(options: VoteStatusOptions): Promise<BigNumber>;
  isAbstainAllow(): Promise<boolean>;
  execute(options: ProposalIdOption & TxGeneratingFunctionOptions): Promise<ArcTransactionResult>;
}

export interface ProposeOptions {
  numOfChoices: number;
  proposerAddress?: Address;
  proposalParameters: Hash;
}

export interface OwnerVoteOptions extends ProposalIdOption {
  vote: number;
  voter: Address;
}

export interface VoteOptions extends ProposalIdOption {
  vote: number;
<<<<<<< HEAD
  voterAddress?: Address;
=======
  voter?: Address;
>>>>>>> 8a00b453
}

export interface VoteWithSpecifiedAmountsOptions extends ProposalIdOption {
  reputation: BigNumber | string;
  vote: number;
<<<<<<< HEAD
  voterAddress?: Address;
=======
  voter?: Address;
>>>>>>> 8a00b453
}

export interface VoteStatusOptions extends ProposalIdOption {
  vote: number;
}

export interface ProposalIdOption {
  proposalId: Hash;
}

export interface CancelProposalEventResult {
  /**
   * indexed
   */
  _avatar: Address;
  /**
   * indexed
   */
  _proposalId: Hash;
}

export interface CancelVotingEventResult {
  /**
   * indexed
   */
  _avatar: Address;
  /**
   * indexed
   */
  _proposalId: Hash;
  /**
   * indexed
   */
  _voter: Address;
}

export interface NewProposalEventResult {
  /**
   * indexed
   */
  _avatar: Address;
  _numOfChoices: BigNumber;
  _paramsHash: Hash;
  /**
   * indexed
   */
  _proposalId: Hash;
  _proposer: Address;
}

/**
 * fired by voting machines
 */
export interface ExecuteProposalEventResult {
  /**
   * indexed
   */
  _avatar: Address;
  /**
   * the vote choice that won.
   */
  _decision: BigNumber;
  /**
   * indexed
   */
  _proposalId: Hash;
  /**
   * The total reputation in the DAO at the time the proposal was executed
   */
  _totalReputation: BigNumber;
}

export interface VoteProposalEventResult {
  /**
   * indexed
   */
  _avatar: Address;
  /**
   * indexed
   */
  _proposalId: Hash;
  _reputation: BigNumber;
  /**
   * The choice of vote
   */
  _vote: BigNumber;
  /**
   * indexed
   */
  _voter: Address;
}

export interface GetAllowedRangeOfChoicesResult {
  minVote: number;
  maxVote: number;
}<|MERGE_RESOLUTION|>--- conflicted
+++ resolved
@@ -43,21 +43,13 @@
 
 export interface VoteOptions extends ProposalIdOption {
   vote: number;
-<<<<<<< HEAD
   voterAddress?: Address;
-=======
-  voter?: Address;
->>>>>>> 8a00b453
 }
 
 export interface VoteWithSpecifiedAmountsOptions extends ProposalIdOption {
   reputation: BigNumber | string;
   vote: number;
-<<<<<<< HEAD
   voterAddress?: Address;
-=======
-  voter?: Address;
->>>>>>> 8a00b453
 }
 
 export interface VoteStatusOptions extends ProposalIdOption {
