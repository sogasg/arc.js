"use strict";
const dopts = require("default-options");

<<<<<<< HEAD
import { getDeployedContracts } from './contracts.js';
import { getDefaultAccount, ExtendTruffleContract, requireContract, getWeb3 } from './utils.js';
=======
import {
  getDefaultAccount,
  ExtendTruffleContract,
  requireContract,
  getWeb3
} from "./utils.js";
import { getSettings } from "./settings.js";
>>>>>>> a74233fa

const SolidityUpgradeScheme = requireContract("UpgradeScheme");
const DAOToken = requireContract("DAOToken");

export class UpgradeScheme extends ExtendTruffleContract(
  SolidityUpgradeScheme
) {
  static async new(opts = {}) {
    // TODO: provide options to use an existing token or specifiy the new token
    const defaults = {
      fee: 0, // the fee to use this scheme
      beneficiary: getDefaultAccount(),
      tokenAddress: null // the address of a token to use
    };

    const options = dopts(opts, defaults, { allowUnknown: true });

    let token;
    if (options.tokenAddress == null) {
      token = await DAOToken.new("schemeregistrartoken", "SRT");
      // TODO: or is it better to throw an error?
      // throw new Error('A tokenAddress must be provided');
    } else {
      token = await DAOToken.at(options.tokenAddress);
    }

    const contract = await SolidityUpgradeScheme.new(
      token.address,
      options.fee,
      options.beneficiary
    );
    return new this(contract);
  }

  /*******************************************
   * proposeController
   */
  async proposeController(opts = {}) {
    const defaults = {
      /**
       * avatar address
       */
      avatar: undefined,
      /**
       *  controller address
       */
      controller: undefined
    };

    const options = dopts(opts, defaults, { allowUnknown: true });

    if (!options.avatar) {
      throw new Error("avatar address is not defined");
    }

    if (!options.controller) {
      throw new Error("controller address is not defined");
    }

    const tx = await this.contract.proposeUpgrade(
      options.avatar,
      options.controller
    );

    return tx;
  }

  /********************************************
   * proposeUpgradingScheme
   */
  async proposeUpgradingScheme(opts = {}) {
    /**
     * Note that explicitly supplying any property with a value of undefined will prevent the property
     * from taking on its default value (weird behavior of default-options)
     */
    const defaults = {
      /**
       * avatar address
       */
      avatar: undefined,
      /**
       *  upgrading scheme address
       */
      scheme: undefined,
      /**
       * hash of the parameters of the upgrading scheme. These must be already registered with the new scheme.
       */
      schemeParametersHash: undefined,
      /**
       * true to register organization into the scheme when the proposal is approved.
       * If false then caller must do it manually via scheme.registerOrganization(avatarAddress).
       * Default is true.
       *
       * [This needs to be implemented]
      , autoRegister:true
       */
      /**
       * The fee that the scheme charges to register an organization in the new upgrade scheme.
       * The controller will be asked in advance to approve this expenditure.
       *
       * If the new UpgradeScheme is an Arc scheme, you may omit fee and we will
       * obtain the values directly from the submitted scheme.
       * Otherwise fee is required.
       *
       * The fee is paid using the token given by tokenAddress.  In Wei.
       */
      fee: null,
      /**
       * address of token that will be used when paying the fee.
       *
       * If the new UpgradeScheme is an Arc scheme, you may omit tokenAddress and we will
       * obtain the values directly from the submitted scheme.
       * Otherwise tokenAddress is required.
       */
      tokenAddress: null
    };

    const options = dopts(opts, defaults, { allowUnknown: true });

    if (!options.avatar) {
      throw new Error("avatar address is not defined");
    }

    if (!options.scheme) {
      throw new Error("scheme is not defined");
    }

    if (!options.schemeParametersHash) {
      throw new Error("schemeParametersHash is not defined");
    }

    const feeIsDefined = options.fee !== null && options.fee !== undefined;
    const tokenAddressIsDefined = !!options.tokenAddress;

    /**
     * throws an Error if not valid, yields 0 if null or undefined
     */
    const web3 = getWeb3();
    let fee = web3.toBigNumber(options.fee);
    let tokenAddress = options.tokenAddress;

    if (!feeIsDefined || !tokenAddressIsDefined) {
      try {
<<<<<<< HEAD
        const contracts = await getDeployedContracts();
        const newScheme = await contracts.allContracts.UpgradeScheme.contract.at(options.scheme);
=======
        const settings = await getSettings();
        const newScheme = await settings.daostackContracts.UpgradeScheme.contract.at(
          options.scheme
        );
>>>>>>> a74233fa

        if (!feeIsDefined) {
          fee = await newScheme.fee();
        }
        if (!tokenAddressIsDefined) {
          tokenAddress = await newScheme.nativeToken();
        }
      } catch (ex) {
        throw new Error(
          `Unable to obtain default information from the given scheme address. The address is invalid or the scheme is not an Arc scheme and in that case you must supply fee and tokenAddress. ${ex}`
        );
      }
    }

    if (fee < 0) {
      throw new Error("fee cannot be less than 0");
    }

    const tx = await this.contract.proposeChangeUpgradingScheme(
      options.avatar,
      options.scheme,
      options.schemeParametersHash,
      tokenAddress,
      fee
    );

    return tx;
  }

  async setParams(params) {
    return await this._setParameters(
      params.voteParametersHash,
      params.votingMachine
    );
  }

  getDefaultPermissions(overrideValue) {
    return overrideValue || "0x0000000b";
  }
}<|MERGE_RESOLUTION|>--- conflicted
+++ resolved
@@ -1,18 +1,13 @@
 "use strict";
 const dopts = require("default-options");
 
-<<<<<<< HEAD
 import { getDeployedContracts } from './contracts.js';
-import { getDefaultAccount, ExtendTruffleContract, requireContract, getWeb3 } from './utils.js';
-=======
 import {
   getDefaultAccount,
   ExtendTruffleContract,
   requireContract,
   getWeb3
 } from "./utils.js";
-import { getSettings } from "./settings.js";
->>>>>>> a74233fa
 
 const SolidityUpgradeScheme = requireContract("UpgradeScheme");
 const DAOToken = requireContract("DAOToken");
@@ -156,15 +151,10 @@
 
     if (!feeIsDefined || !tokenAddressIsDefined) {
       try {
-<<<<<<< HEAD
         const contracts = await getDeployedContracts();
-        const newScheme = await contracts.allContracts.UpgradeScheme.contract.at(options.scheme);
-=======
-        const settings = await getSettings();
-        const newScheme = await settings.daostackContracts.UpgradeScheme.contract.at(
+        const newScheme = await contracts.allContracts.UpgradeScheme.contract.at(
           options.scheme
         );
->>>>>>> a74233fa
 
         if (!feeIsDefined) {
           fee = await newScheme.fee();
