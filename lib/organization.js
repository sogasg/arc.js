--- conflicted
+++ resolved
@@ -273,30 +273,6 @@
     return this.votingMachine.vote(proposalId, choice, params);
   }
 
-  /**
-<<<<<<< HEAD
-   * Returns the name of the Organization as stored in the Avatar
-   * @return {string}
-   */
-  async getName() {
-    return web3.toAscii(await this.avatar.orgName());
-  }
-
-  /**
-   * Returns the token name for the Organization as stored in the native token
-   * @return {string}
-   */
-  async getTokenName() {
-    return await this.token.name();
-  }
-
-  /**
-   * Returns the token symbol for the Organization as stored in the native token
-   * @return {string}
-   */
-  async getTokenSymbol() {
-    return await this.token.symbol();
-=======
    * Returns global constraints currently registered into this Organization, as Array<OrganizationGlobalConstraintInfo>
    * @param name like "TokenCapGC"
    */
@@ -387,6 +363,30 @@
       // dedup
       constraintsMap.set(address, info);
     }
->>>>>>> 49eef968
-  }
+  }
+
+  /**
+   * Returns the name of the Organization as stored in the Avatar
+   * @return {string}
+   */
+  async getName() {
+    return web3.toAscii(await this.avatar.orgName());
+  }
+
+  /**
+   * Returns the token name for the Organization as stored in the native token
+   * @return {string}
+   */
+  async getTokenName() {
+    return await this.token.name();
+  }
+
+  /**
+   * Returns the token symbol for the Organization as stored in the native token
+   * @return {string}
+   */
+  async getTokenSymbol() {
+    return await this.token.symbol();
+  }
+
 }