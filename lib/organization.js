"use strict";
const dopts = require("default-options");

<<<<<<< HEAD
import { getDeployedContracts } from './contracts.js';
import { getValueFromLogs, requireContract } from './utils.js';
const Avatar = requireContract('Avatar');
const Controller = requireContract('Controller');
=======
import { getValueFromLogs, requireContract } from "./utils.js";
const Avatar = requireContract("Avatar");
const Controller = requireContract("Controller");
>>>>>>> a74233fa
const DAOToken = requireContract("DAOToken");
const GenesisScheme = requireContract("GenesisScheme");
const Reputation = requireContract("Reputation");
// import { GlobalConstraintRegistrar } from   './globalconstraintregistrar.js';
const AbsoluteVote = requireContract("AbsoluteVote");
// import { UpgradeScheme } from   './upgradescheme.js';

<<<<<<< HEAD
import { SchemeRegistrar } from './schemeregistrar.js';
=======
import { getSettings } from "./settings.js";
import { SchemeRegistrar } from "./schemeregistrar.js";
>>>>>>> a74233fa

const CONTRACT_SCHEMEREGISTRAR = "SchemeRegistrar";
const CONTRACT_UPGRADESCHEME = "UpgradeScheme";
const CONTRACT_GLOBALCONSTRAINTREGISTRAR = "GlobalConstraintRegistrar";
// const CONTRACT_ContributionReward = 'ContributionReward';

export class Organization {
  constructor() {}

  static async new(opts) {
    // TODO: optimization: we now have all sequantial awaits: parallelize them if possible
    // TODO: estimate gas/ether needed based on given options, check balance of sender, and
    // warn if necessary.
    // TODO: default options need to be extended), cf. https://github.com/daostack/daostack/issues/43
    // TODO: orgName, tokenName and tokenSymbol should be required - implement this
    // QUESTION: should we add options to deploy with existing tokens or rep?
    const contracts = await getDeployedContracts();

    const defaults = {
      orgName: null,
      tokenName: null,
      tokenSymbol: null,
      founders: [],
      votingMachine: contracts.allContracts.AbsoluteVote.address,
      votePrec: 50,
      ownerVote: true,
      orgNativeTokenFee: 0, // used for ContributionReward
      schemeNativeTokenFee: 0, // used for ContributionReward
      genesisScheme: contracts.allContracts.GenesisScheme.address,
      schemes: [
        {
          name: CONTRACT_SCHEMEREGISTRAR,
<<<<<<< HEAD
          address: contracts.allContracts.SchemeRegistrar.address,
        },
        {
          name: CONTRACT_UPGRADESCHEME,
          address: contracts.allContracts.UpgradeScheme.address,
        },
        {
          name: CONTRACT_GLOBALCONSTRAINTREGISTRAR,
          address: contracts.allContracts.GlobalConstraintRegistrar.address,
        },
      ],
=======
          address: settings.daostackContracts.SchemeRegistrar.address
        },
        {
          name: CONTRACT_UPGRADESCHEME,
          address: settings.daostackContracts.UpgradeScheme.address
        },
        {
          name: CONTRACT_GLOBALCONSTRAINTREGISTRAR,
          address: settings.daostackContracts.GlobalConstraintRegistrar.address
        }
      ]
>>>>>>> a74233fa
    };

    const options = dopts(opts, defaults, { allowUnknown: true });
    const genesisScheme = await GenesisScheme.at(options.genesisScheme);

    const tx = await genesisScheme.forgeOrg(
      options.orgName,
      options.tokenName,
      options.tokenSymbol,
      options.founders.map(x => x.address),
      options.founders.map(x => x.tokens),
      options.founders.map(x => x.reputation)
    );
    // get the address of the avatar from the logs
    const avatarAddress = getValueFromLogs(tx, "_avatar", "NewOrg");
    const org = new Organization();

    org.avatar = await Avatar.at(avatarAddress);
    // console.log(`avatar: ${org.avatar}`);
    const controllerAddress = await org.avatar.owner();
    org.controller = await Controller.at(controllerAddress);

    const tokenAddress = await org.controller.nativeToken();
    org.token = await DAOToken.at(tokenAddress);

    const reputationAddress = await org.controller.nativeReputation();
    org.reputation = await Reputation.at(reputationAddress);

    org.votingMachine = await AbsoluteVote.at(options.votingMachine);
    await org.votingMachine.setParameters(
      org.reputation.address,
      options.votePrec,
      options.ownerVote
    );

    const voteParametersHash = await org.votingMachine.getParametersHash(
      org.reputation.address,
      options.votePrec,
      options.ownerVote
    );

    // TODO: these are specific configuration options that should be settable in the options above
    const initialSchemesAddresses = [];
    const initialSchemesParams = [];
    const initialSchemesTokenAddresses = [];
    const initialSchemesFees = [];
    const initialSchemesPermissions = [];

    for (const optionScheme of options.schemes) {
<<<<<<< HEAD

      const arcSchemeInfo = contracts.allContracts[optionScheme.name];
      const scheme = await arcSchemeInfo.contract.at(optionScheme.address || arcSchemeInfo.address);
=======
      const arcSchemeInfo = settings.daostackContracts[optionScheme.name];
      const scheme = await arcSchemeInfo.contract.at(
        optionScheme.address || arcSchemeInfo.address
      );
>>>>>>> a74233fa

      const paramsHash = await scheme.setParams({
        voteParametersHash: voteParametersHash,
        votingMachine: org.votingMachine.address,
        orgNativeTokenFee: options.orgNativeTokenFee,
        schemeNativeTokenFee: options.schemeNativeTokenFee
      });

      initialSchemesAddresses.push(scheme.address);
      initialSchemesParams.push(paramsHash);
      initialSchemesTokenAddresses.push(await scheme.nativeToken());
      initialSchemesFees.push(await scheme.fee());
      initialSchemesPermissions.push(
        scheme.getDefaultPermissions(/* supply options.permissions here? */)
      );
    }

    // register the schemes with the organization
    await genesisScheme.setSchemes(
      org.avatar.address,
      initialSchemesAddresses,
      initialSchemesParams,
      initialSchemesTokenAddresses,
      initialSchemesFees,
      initialSchemesPermissions
    );

    // transfer what we need for fees to register the organization at the given schemes
    // TODO: check if we have the funds, if not, throw an exception
    // fee = await org.schemeRegistrar.fee())
    // we must do this after setSchemes, because that one approves the transactions
    // (but that logic shoudl change)
    for (let i = 0; i < initialSchemesAddresses.length; i = i + 1) {
      const scheme = await SchemeRegistrar.at(initialSchemesAddresses[i]);
      const token = await DAOToken.at(initialSchemesTokenAddresses[i]);
      const fee = initialSchemesFees[i];
      await token.transfer(org.avatar.address, fee);
      await scheme.registerOrganization(org.avatar.address);
    }

    return org;
  }

  static async at(avatarAddress) {
    const org = new Organization();

    org.avatar = await Avatar.at(avatarAddress);
    const controllerAddress = await org.avatar.owner();
    org.controller = await Controller.at(controllerAddress);

    const tokenAddress = await org.controller.nativeToken();
    org.token = await DAOToken.at(tokenAddress);

    const reputationAddress = await org.controller.nativeReputation();
    org.reputation = await Reputation.at(reputationAddress);

    // TODO: we now just set the default voting machine, and assume it is used
    // throughout, but this assumption is not warranted
    const contracts = await getDeployedContracts();
    if (contracts.defaultVotingMachine) {
      org.votingMachine = AbsoluteVote.at(contracts.defaultVotingMachine);
    }

    return org;
  }

  /**
   * returns
   * @param name linke "SchemeRegistrar"
   */
  async schemes(name) {
    // return the schemes registered on this controller satisfying the contract spec
    // return all schems if contract is not given
    const schemes = await this._getSchemes();
    if (name) {
      return schemes.filter(s => {
        return s.name === name;
      });
    } else {
      return schemes;
    }
  }

  /**
   * returns schemes currently in this Organization as Array<OrganizationSchemeInfo>
   */
  async _getSchemes() {
    // private method returns all registered schemes.
    // TODO: this is *expensive*, we need to cache the results (and perhaps poll for latest changes if necessary)
    const schemesMap = new Map(); // <string, OrganizationSchemeInfo>
    const controller = this.controller;
    const arcTypesMap = new Map(); // <address: string, name: string>
    const contracts = await getDeployedContracts();

    /**
     * TODO:  This should pull in all known versions of the schemes, names
     * and versions in one fell swoop.
     */
<<<<<<< HEAD
    for(const name in contracts.allContracts) {
      const contract = contracts.allContracts[name];
=======
    for (const name in settings.daostackContracts) {
      const contract = settings.daostackContracts[name];
>>>>>>> a74233fa
      arcTypesMap.set(contract.address, name);
    }

    const registerSchemeEvent = controller.RegisterScheme(
      {},
      { fromBlock: 0, toBlock: "latest" }
    );

    await new Promise(resolve => {
      registerSchemeEvent.get((err, eventsArray) =>
        this._handleSchemeEvent(
          err,
          eventsArray,
          true,
          arcTypesMap,
          schemesMap
        ).then(() => {
          registerSchemeEvent.stopWatching();
          resolve();
        })
      );
    });

    const registeredSchemes = [];

    for (const scheme of schemesMap.values()) {
      if (await this.controller.isSchemeRegistered(scheme.address)) {
        registeredSchemes.push(scheme);
      }
    }

    return registeredSchemes;
  }

  async _handleSchemeEvent(
    err,
    eventsArray,
    adding,
    arcTypesMap,
    schemesMap // : Promise<void>
  ) {
    if (!(eventsArray instanceof Array)) {
      eventsArray = [eventsArray];
    }
    const count = eventsArray.length;
    for (let i = 0; i < count; i++) {
      const schemeAddress = eventsArray[i].args._scheme;
      // will be all zeros if not registered
      const permissions = await this.controller.getSchemePermissions(
        schemeAddress
      );

      const schemeInfo = {
        address: schemeAddress,
        permissions: permissions,
        // will be undefined if not a known scheme
        name: arcTypesMap.get(schemeAddress)
      };

      schemesMap.set(schemeAddress, schemeInfo);
    }
  }

  /**
   * Returns promise of a scheme as ExtendTruffleScheme, or ? if not found
   * @param contract name of scheme, like "SchemeRegistrar"
   * @param optional address
   */
  async scheme(contract, address) {
    // returns the schemes can be used to register other schemes
    // TODO: error handling: throw an error if such a schem does not exist, and also if there is more htan one
    const contracts = await getDeployedContracts();
    const contractInfo = contracts.allContracts[contract];
    // check if indeed the registrar is registered as a scheme on  the controller
    // const isSchemeRegistered = await this.controller.isSchemeRegistered(contractInfo.address);
    // assert.equal(isSchemeRegistered, true, `${contract} is not registered with the controller`);

    return contractInfo.contract.at(address ? address : contractInfo.address);
  }

  async checkSchemeConditions(scheme) {
    // check if the scheme if ready for usage - i.e. if the org is registered at the scheme and vice versa
    // check if the schems is usable
    // const controller = this.controller;
    const avatar = this.avatar;

    // check if indeed the registrar is registered as a scheme on  the controller
    // const isSchemeRegistered = await controller.isSchemeRegistered(scheme.address);
    // assert.equal(isSchemeRegistered, true, `${contract} is not registered with the controller`);

    // check if the controller is registered (has paid the fee)
    const isControllerRegistered = await scheme.isRegistered(avatar.address);
    if (!isControllerRegistered) {
      const msg =
        "The organization is not registered on this schme: " +
        contract +
        "; " +
        contractInfo.address;
      throw new Error(msg);
    }
    return true;
  }

  vote(proposalId, choice, params) {
    // vote for the proposal given by proposalId using this.votingMachine
    // NB: this will not work for proposals using votingMachine's that are not the default one
    return this.votingMachine.vote(proposalId, choice, params);
  }
}<|MERGE_RESOLUTION|>--- conflicted
+++ resolved
@@ -1,29 +1,17 @@
 "use strict";
 const dopts = require("default-options");
 
-<<<<<<< HEAD
 import { getDeployedContracts } from './contracts.js';
 import { getValueFromLogs, requireContract } from './utils.js';
 const Avatar = requireContract('Avatar');
 const Controller = requireContract('Controller');
-=======
-import { getValueFromLogs, requireContract } from "./utils.js";
-const Avatar = requireContract("Avatar");
-const Controller = requireContract("Controller");
->>>>>>> a74233fa
 const DAOToken = requireContract("DAOToken");
 const GenesisScheme = requireContract("GenesisScheme");
 const Reputation = requireContract("Reputation");
 // import { GlobalConstraintRegistrar } from   './globalconstraintregistrar.js';
 const AbsoluteVote = requireContract("AbsoluteVote");
 // import { UpgradeScheme } from   './upgradescheme.js';
-
-<<<<<<< HEAD
 import { SchemeRegistrar } from './schemeregistrar.js';
-=======
-import { getSettings } from "./settings.js";
-import { SchemeRegistrar } from "./schemeregistrar.js";
->>>>>>> a74233fa
 
 const CONTRACT_SCHEMEREGISTRAR = "SchemeRegistrar";
 const CONTRACT_UPGRADESCHEME = "UpgradeScheme";
@@ -56,7 +44,6 @@
       schemes: [
         {
           name: CONTRACT_SCHEMEREGISTRAR,
-<<<<<<< HEAD
           address: contracts.allContracts.SchemeRegistrar.address,
         },
         {
@@ -68,19 +55,6 @@
           address: contracts.allContracts.GlobalConstraintRegistrar.address,
         },
       ],
-=======
-          address: settings.daostackContracts.SchemeRegistrar.address
-        },
-        {
-          name: CONTRACT_UPGRADESCHEME,
-          address: settings.daostackContracts.UpgradeScheme.address
-        },
-        {
-          name: CONTRACT_GLOBALCONSTRAINTREGISTRAR,
-          address: settings.daostackContracts.GlobalConstraintRegistrar.address
-        }
-      ]
->>>>>>> a74233fa
     };
 
     const options = dopts(opts, defaults, { allowUnknown: true });
@@ -130,16 +104,10 @@
     const initialSchemesPermissions = [];
 
     for (const optionScheme of options.schemes) {
-<<<<<<< HEAD
-
       const arcSchemeInfo = contracts.allContracts[optionScheme.name];
-      const scheme = await arcSchemeInfo.contract.at(optionScheme.address || arcSchemeInfo.address);
-=======
-      const arcSchemeInfo = settings.daostackContracts[optionScheme.name];
       const scheme = await arcSchemeInfo.contract.at(
         optionScheme.address || arcSchemeInfo.address
       );
->>>>>>> a74233fa
 
       const paramsHash = await scheme.setParams({
         voteParametersHash: voteParametersHash,
@@ -238,13 +206,8 @@
      * TODO:  This should pull in all known versions of the schemes, names
      * and versions in one fell swoop.
      */
-<<<<<<< HEAD
     for(const name in contracts.allContracts) {
       const contract = contracts.allContracts[name];
-=======
-    for (const name in settings.daostackContracts) {
-      const contract = settings.daostackContracts[name];
->>>>>>> a74233fa
       arcTypesMap.set(contract.address, name);
     }
 
