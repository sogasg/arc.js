--- conflicted
+++ resolved
@@ -1,18 +1,13 @@
 "use strict";
 const dopts = require("default-options");
 
-<<<<<<< HEAD
 import { getDeployedContracts } from './contracts.js';
-import { getDefaultAccount, ExtendTruffleContract, requireContract, getWeb3 } from './utils.js';
-=======
 import {
   getDefaultAccount,
   ExtendTruffleContract,
   requireContract,
   getWeb3
 } from "./utils.js";
-import { getSettings } from "./settings.js";
->>>>>>> a74233fa
 
 const SoliditySchemeRegistrar = requireContract("SchemeRegistrar");
 const DAOToken = requireContract("DAOToken");
@@ -136,15 +131,10 @@
 
     if (options.schemeName) {
       try {
-<<<<<<< HEAD
         const contracts = await getDeployedContracts();
-        const newScheme = await contracts.allContracts[options.schemeName].contract.at(options.scheme);
-=======
-        const settings = await getSettings();
-        const newScheme = await settings.daostackContracts[
+        const newScheme = await contracts.allContracts[
           options.schemeName
         ].contract.at(options.scheme);
->>>>>>> a74233fa
         autoRegister = true;
 
         if (!feeIsDefined || !tokenAddressIsDefined) {
