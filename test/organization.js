--- conflicted
+++ resolved
@@ -52,34 +52,23 @@
     const contracts = await helpers.contractsForTest();
     // a new organization comes with three known schemes
     assert.equal((await organization.schemes()).length, 3);
-<<<<<<< HEAD
     let scheme = await organization.scheme('GlobalConstraintRegistrar');
-    assert.equal(scheme.address, contracts.allContracts.GlobalConstraintRegistrar.address);
+    assert.equal(
+      scheme.address,
+      contracts.allContracts.GlobalConstraintRegistrar.address
+    );
     assert.isTrue(!!scheme.contract, "contract must be set");
     scheme = await organization.scheme('SchemeRegistrar');
-    assert.equal(scheme.address, contracts.allContracts.SchemeRegistrar.address);
+    assert.equal(
+      scheme.address,
+      contracts.allContracts.SchemeRegistrar.address
+    );
     assert.isTrue(!!scheme.contract, "contract must be set");
     scheme = await organization.scheme('UpgradeScheme');
-    assert.equal(scheme.address, contracts.allContracts.UpgradeScheme.address);
-=======
-    let scheme = await organization.scheme("GlobalConstraintRegistrar");
     assert.equal(
       scheme.address,
-      settings.daostackContracts.GlobalConstraintRegistrar.address
+      contracts.allContracts.UpgradeScheme.address
     );
-    assert.isTrue(!!scheme.contract, "contract must be set");
-    scheme = await organization.scheme("SchemeRegistrar");
-    assert.equal(
-      scheme.address,
-      settings.daostackContracts.SchemeRegistrar.address
-    );
-    assert.isTrue(!!scheme.contract, "contract must be set");
-    scheme = await organization.scheme("UpgradeScheme");
-    assert.equal(
-      scheme.address,
-      settings.daostackContracts.UpgradeScheme.address
-    );
->>>>>>> a74233fa
     assert.isTrue(!!scheme.contract, "contract must be set");
 
     // now we add another known scheme
